--- conflicted
+++ resolved
@@ -66,13 +66,8 @@
     "@react-native-community/slider": "4.4.2",
     "@react-native-masked-view/masked-view": "0.2.9",
     "@react-native-picker/picker": "2.4.8",
-<<<<<<< HEAD
     "@react-native-segmented-control/segmented-control": "2.4.1",
-    "@shopify/flash-list": "1.4.0",
-=======
-    "@react-native-segmented-control/segmented-control": "2.4.0",
     "@shopify/flash-list": "1.4.3",
->>>>>>> 589661a4
     "expo": "~49.0.0-alpha.1",
     "expo-camera": "~13.4.0",
     "expo-dev-client": "~2.3.0",
