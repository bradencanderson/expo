# Changelog

## Unpublished

### 🛠 Breaking changes

- Drop support for `logUrl` which sent console logs to the legacy `expo-cli`.

### 🎉 New features

### 🐛 Bug fixes

<<<<<<< HEAD
=======
### 💡 Others

## 14.4.0 — 2023-06-13

### 🐛 Bug fixes

- Fixed Android build warnings for Gradle version 8. ([#22537](https://github.com/expo/expo/pull/22537), [#22609](https://github.com/expo/expo/pull/22609) by [@kudo](https://github.com/kudo))

## 14.3.0 — 2023-05-08

### 💡 Others

- Warn on use of Constants.manifest. ([#22247](https://github.com/expo/expo/pull/22247) by [@wschurman](https://github.com/wschurman))

## 14.2.1 — 2023-02-09

_This version does not introduce any user-facing changes._

## 14.2.0 — 2023-02-03

### 💡 Others

- On Android bump `compileSdkVersion` and `targetSdkVersion` to `33`. ([#20721](https://github.com/expo/expo/pull/20721) by [@lukmccall](https://github.com/lukmccall))

## 14.1.0 — 2022-12-30

### 🎉 New features

- Migrated Android implementation to Expo Modules API. ([#19974](https://github.com/expo/expo/pull/19974) by [@alanhughes](https://github.com/alanjhughes))

### 🐛 Bug fixes

- Fix the list of platform keys in expo-module.config.json ([#20017](https://github.com/expo/expo/pull/20017) by [@alanjhughes](https://github.com/alanjhughes))

## 14.0.2 — 2022-10-30

_This version does not introduce any user-facing changes._

## 14.0.1 — 2022-10-28

_This version does not introduce any user-facing changes._

## 14.0.0 — 2022-10-06

### 🛠 Breaking changes

- Bumped iOS deployment target to 13.0 and deprecated support for iOS 12. ([#18873](https://github.com/expo/expo/pull/18873) by [@tsapeta](https://github.com/tsapeta))

### 🐛 Bug fixes

>>>>>>> 3ccd2ede
- Fixed _with-node.sh_ doesn't keep quotes when passing arguments to Node.js and caused build errors when there are spaces in target name. ([#18741](https://github.com/expo/expo/pull/18741) by [@kudo](https://github.com/kudo))

### 💡 Others

- Refactored inline Android emulator checks to use enhanced checking in `EmulatorUtilities.isRunningOnEmulator()`. ([#16177](https://github.com/expo/expo/pull/16177)) by [@kbrandwijk](https://github.com/kbrandwijk), [@keith-kurak](https://github.com/keith-kurak))

## 13.2.3 — 2022-07-25

### 🐛 Bug fixes

- Deprecated the unreliable `source-login-scripts.sh` and sourcing the Node.js binary path from `.xcode.env` and `.xcode.env.local`. ([#18330](https://github.com/expo/expo/pull/18330) by [@kudo](https://github.com/kudo))

## 13.2.2 — 2022-07-16

_This version does not introduce any user-facing changes._

## 13.2.1 — 2022-07-11

_This version does not introduce any user-facing changes._

## 13.2.0 — 2022-07-07

### 🎉 New features

- Add getter for expo client config. ([#17865](https://github.com/expo/expo/pull/17865) by [@wschurman](https://github.com/wschurman))

### 🐛 Bug fixes

- Improved support of nvm sourcing in iOS shell scripts. ([#17109](https://github.com/expo/expo/pull/17109) by [@liamronancb](https://github.com/liamronancb))
- Fixed `source-login-scripts.sh` ~/zlogin typo. ([#17622](https://github.com/expo/expo/pull/17622) by [@vrgimael](https://github.com/vrgimael))

## 13.1.0 — 2022-04-18

### 🐛 Bug fixes

- Fixed iOS script phase build error when `extendedglob` is enabled in zsh config. ([#17024](https://github.com/expo/expo/pull/17024) by [@kudo](https://github.com/kudo))

### 💡 Others

- Updated `@expo/config` from `6.0.6` to `6.0.14` ([#15621](https://github.com/expo/expo/pull/15621) by [@EvanBacon](https://github.com/EvanBacon))

### ⚠️ Notices

- On Android bump `compileSdkVersion` to `31`, `targetSdkVersion` to `31` and `Java` version to `11`. ([#16941](https://github.com/expo/expo/pull/16941) by [@bbarthec](https://github.com/bbarthec))

## 13.0.2 - 2022-02-01

### 🐛 Bug fixes

- Fix `Plugin with id 'maven' not found` build error from Android Gradle 7. ([#16080](https://github.com/expo/expo/pull/16080) by [@kudo](https://github.com/kudo))

## 13.0.1 — 2022-01-20

### 🐛 Bug fixes

- Fix the `PhaseScriptExecution` build errors when the `source_login_scripts.sh` failed to load. ([#15890](https://github.com/expo/expo/pull/15890) by [@kudo](https://github.com/kudo))

## 13.0.0 — 2021-12-03

### 🛠 Breaking changes

- Remove deprecated `Constants.deviceId`. ([#15280](https://github.com/expo/expo/pull/15280) by [@Simek](https://github.com/Simek))
- Remove legacy `Constants.linkingUrl` alias. ([#15280](https://github.com/expo/expo/pull/15280) by [@Simek](https://github.com/Simek))

### 💡 Others

- Add missing `null` to the `Constants.buildNumber` type. ([#15280](https://github.com/expo/expo/pull/15280) by [@Simek](https://github.com/Simek))

## 12.2.0 — 2021-11-17

### 🐛 Bug fixes

- Fix NODE_BINARY not found build error when using nvm via zsh ([#14895](https://github.com/expo/expo/pull/14895) by [@filipengberg](https://github.com/filipengberg))

### 💡 Others

- Extract nested objects from current types to new, separate types - `ExpoGoPackagerOpts` and `ManifestExtra`. ([#15113](https://github.com/expo/expo/pull/15113) by [@Simek](https://github.com/Simek))

## 12.1.3 — 2021-10-22

### 🐛 Bug fixes

- Don't include fonts from family "System Font" (introduced by iOS 15) ([#14577](https://github.com/expo/expo/pull/14577) by [@brentvatne](https://github.com/brentvatne))
- Fix `Constants.deviceId has been deprecated in favor of generating and storing your own ID.` warnings in classic react-native projects. ([#14837](https://github.com/expo/expo/pull/14837) by [@kudo](https://github.com/kudo))

## 12.1.2 — 2021-10-21

_This version does not introduce any user-facing changes._

## 12.1.1 — 2021-10-15

### 🛠 Breaking changes

- Deprecated `Constants.deviceYearClass`, moved to `expo-device` - `Device.deviceYearClass` ([#14691](https://github.com/expo/expo/pull/14691) by [@EvanBacon](https://github.com/EvanBacon))
- Deprecated `Constants.platform.ios.model`, moved to `expo-device` - `Device.modelName` ([#14691](https://github.com/expo/expo/pull/14691) by [@EvanBacon](https://github.com/EvanBacon))

### 🎉 New features

- Added support for iOS 15.0 devices ([#14640](https://github.com/expo/expo/pull/14640) by [@EvanBacon](https://github.com/EvanBacon))

## 12.1.0 — 2021-10-01

### 🐛 Bug fixes

- Don't include fonts from family "System Font" (introduced by iOS 15) ([#14577](https://github.com/expo/expo/pull/14577) by [@brentvatne](https://github.com/brentvatne))

## 12.0.0 — 2021-09-28

### 🛠 Breaking changes

- Dropped support for iOS 11.0 ([#14383](https://github.com/expo/expo/pull/14383) by [@cruzach](https://github.com/cruzach))

### 🐛 Bug fixes

- Fix building errors from use_frameworks! in Podfile. ([#14523](https://github.com/expo/expo/pull/14523) by [@kudo](https://github.com/kudo))

### 💡 Others

- Rewrite Android code to Kotlin. ([#14434](https://github.com/expo/expo/pull/14434) by [@kkafar](https://github.com/kkafar))
- Updated `@expo/config-plugins` ([#14443](https://github.com/expo/expo/pull/14443) by [@EvanBacon](https://github.com/EvanBacon))

## 11.1.0 — 2021-09-08

### 🎉 New features

- Use stable manifest ID where applicable. ([#12964](https://github.com/expo/expo/pull/12964) by [@wschurman](https://github.com/wschurman))
- Update JS code to read manifest2 when manifest is not available. ([#13602](https://github.com/expo/expo/pull/13602) by [@wschurman](https://github.com/wschurman))
- Update location of EAS projectId in new manifest. ([#13739](https://github.com/expo/expo/pull/13739) by [@wschurman](https://github.com/wschurman))
- Update location of scopeKey in new manifest. ([#13817](https://github.com/expo/expo/pull/13817) by [@wschurman](https://github.com/wschurman))

### 🐛 Bug fixes

- fix `__dir__` absolute path in script_phase making an inconsistent Podfile.lock. ([#13610](https://github.com/expo/expo/pull/13610) by [@kudo](https://github.com/kudo))
- Fix `PROJECT_ROOT` path resolution in `get-app-config-ios.sh`. ([#13439](https://github.com/expo/expo/pull/13439) by [@ajsmth](https://github.com/ajsmth))
- Fix app.config not generated. ([#13667](https://github.com/expo/expo/pull/13667) by [@kudo](https://github.com/kudo))
- Fix build phase error in xcode for nodejs possibly not found in nvm. ([#14047](https://github.com/expo/expo/pull/14047) by [@kudo](https://github.com/kudo))

### ⚠️ Notices

- Modularized expo-constants without further app setup. ([#13424](https://github.com/expo/expo/pull/13424) by [@kudo](https://github.com/kudo))

## 11.0.2 — 2021-09-02

### 💡 Others

- Skip running build scripts during iOS debug builds and add support for `SKIP_BUNDLING`/`FORCE_BUNDLING` environment variables. ([#14116](https://github.com/expo/expo/pull/14116) by [@fson](https://github.com/fson))

## 11.0.1 — 2021-06-22

_This version does not introduce any user-facing changes._

## 11.0.0 — 2021-06-16

### 🛠 Breaking changes

- Add new manifest2 field and make existing field optional. ([#12817](https://github.com/expo/expo/pull/12817) by [@wschurman](https://github.com/wschurman))
- Update `@expo/config` to include `originalFullName` in embedded config manifest. [Related PR on expo-cli](https://github.com/expo/expo-cli/pull/3494).

### 🐛 Bug fixes

- Enable kotlin in all modules. ([#12716](https://github.com/expo/expo/pull/12716) by [@wschurman](https://github.com/wschurman))
- Ensure classic manifest originalFullName is used over id. ([#12955](https://github.com/expo/expo/pull/12955) by [@wschurman](https://github.com/wschurman))

### 💡 Others

- Migrated module interface from `unimodules-constants-interface` to `expo-modules-core`. ([#12876](https://github.com/expo/expo/pull/12876) by [@tsapeta](https://github.com/tsapeta))
- Build Android code using Java 8 to fix Android instrumented test build error. ([#12939](https://github.com/expo/expo/pull/12939) by [@kudo](https://github.com/kudo))
- Inherit env vars in get-app-config-android.gradle. ([#13208](https://github.com/expo/expo/pull/13208) by [@jakub-gonet](https://github.com/jakub-gonet))

## 10.1.3 — 2021-04-13

_This version does not introduce any user-facing changes._

## 10.1.2 — 2021-04-09

### 🛠 Breaking changes

- Remove the `xde` property from `Constants.manifest`. ([#12438](https://github.com/expo/expo/pull/12438) by [@fson](https://github.com/fson))
- Update `@expo/config` to include `currentFullName` in embedded config manifest. [Related PR on expo-cli](https://github.com/expo/expo-cli/pull/3376).

## 10.1.1 — 2021-03-23

### 🎉 New features

- Added new `Constants.__unsafeNoWarnManifest` property that behaves as `Constants.manifest` property, but suppresses warning upon no manifest available. ([#12237](https://github.com/expo/expo/pull/12237) by [@bbarthec](https://github.com/bbarthec))
  > Warning: don't use this property, it's introduced for internal use only.

## 10.1.0 — 2021-03-10

### 🎉 New features

- Updated Android build configuration to target Android 11 (added support for Android SDK 30). ([#11647](https://github.com/expo/expo/pull/11647) by [@bbarthec](https://github.com/bbarthec))
- Use `@expo/config-types` package for `ExpoConfig` type. ([#11810](https://github.com/expo/expo/pull/11810) by [@EvanBacon](https://github.com/EvanBacon))

### 🐛 Bug fixes

- Fixed support for Android Gradle plugin 4.1+ ([#11926](https://github.com/expo/expo/pull/11926) by [@esamelson](https://github.com/esamelson))
- Add deprecation messages for previously deprecated Constants fields. ([#11960](https://github.com/expo/expo/pull/11960) by [@ide](https://github.com/ide))

## 10.0.1 — 2021-01-25

_This version does not introduce any user-facing changes._

## 10.0.0 — 2021-01-15

### 🛠 Breaking changes

- Dropped support for iOS 10.0 ([#11344](https://github.com/expo/expo/pull/11344) by [@tsapeta](https://github.com/tsapeta))

### 🎉 New features

- Add support for new Apple devices to `platform.ios.deviceModel`. ([#11446](https://github.com/expo/expo/pull/11446) by [@sjchmiela](https://github.com/sjchmiela))
- Changed `Constants.platform.ios.model` nullability — it can now be `null`, if the value cannot be determined. ([#11445](https://github.com/expo/expo/pull/11445) by [@sjchmiela](https://github.com/sjchmiela))

### 🐛 Bug fixes

- Removed `fbjs` dependency ([#11396](https://github.com/expo/expo/pull/11396) by [@cruzach](https://github.com/cruzach))
- Added support for simulators running on Apple ARM64 processors (previously, constants expected to be exported by native code were unavailable). ([#11445](https://github.com/expo/expo/pull/11445) by [@sjchmiela](https://github.com/sjchmiela))

## 9.3.5 — 2020-12-11

### 🐛 Bug fixes

- Add @expo/config to dependencies

## 9.3.4 — 2020-12-09

### 🐛 Bug fixes

- Fixed an issue where `Constants.manifest` was still undefined in debug Android builds in the bare workflow

## 9.3.3 — 2020-12-02

_This version does not introduce any user-facing changes._

## 9.3.2 — 2020-12-01

### 🐛 Bug fixes

- Fixed the `getAppConfig.js` script to work with the latest version of `@expo/config`.

## 9.3.1 — 2020-11-25

### 🛠 Breaking changes

- Fixed `installationId` being backed up on Android which resulted in multiple devices having the same `installationId`. ([#11005](https://github.com/expo/expo/pull/11005) by [@sjchmiela](https://github.com/sjchmiela))
- Deprecated `.installationId` and `.deviceId` as these properties can be implemented in user space. Instead, implement the installation identifier on your own using `expo-application`'s `.androidId` on Android and a storage API like `expo-secure-store` on iOS and `localStorage` on Web. ([#10997](https://github.com/expo/expo/pull/10997) by [@sjchmiela](https://github.com/sjchmiela))

## 9.3.0 — 2020-11-17

### 🎉 New features

- Added `Constants.executionEnvironment` to distinguish between apps running in a bare, managed standalone, or App/Play Store development client environment. ([#10986](https://github.com/expo/expo/pull/10986) by [@esamelson](https://github.com/esamelson))
- Added script to embed app configuration into a bare app and export this object as `Constants.manifest`. ([#10948](https://github.com/expo/expo/pull/10948) and [#10949](https://github.com/expo/expo/pull/10949) by [@esamelson](https://github.com/esamelson))
- If `manifest` is defined on `expo-updates` then use it instead of `ExponentConstants.manifest` ([#10668](https://github.com/expo/expo/pull/10668) by [@esamelson](https://github.com/esamelson))
- Warn when developer attempts to access empty `Constants.manifest` in bare. Throw error when it is empty in managed. ([#11028](https://github.com/expo/expo/pull/11028) by [@esamelson](https://github.com/esamelson))
- Set `Contants.executionEnvironment` to `ExecutionEnvironment.Bare` on web.

## 9.2.0 — 2020-08-18

_This version does not introduce any user-facing changes._

## 9.1.1 — 2020-05-28

_This version does not introduce any user-facing changes._

## 9.1.0 — 2020-05-27

### 🐛 Bug fixes

- Fixed `uuid`'s deprecation of deep requiring ([#8114](https://github.com/expo/expo/pull/8114) by [@actuallymentor](https://github.com/actuallymentor))<|MERGE_RESOLUTION|>--- conflicted
+++ resolved
@@ -10,8 +10,6 @@
 
 ### 🐛 Bug fixes
 
-<<<<<<< HEAD
-=======
 ### 💡 Others
 
 ## 14.4.0 — 2023-06-13
@@ -62,7 +60,6 @@
 
 ### 🐛 Bug fixes
 
->>>>>>> 3ccd2ede
 - Fixed _with-node.sh_ doesn't keep quotes when passing arguments to Node.js and caused build errors when there are spaces in target name. ([#18741](https://github.com/expo/expo/pull/18741) by [@kudo](https://github.com/kudo))
 
 ### 💡 Others
